--- conflicted
+++ resolved
@@ -35,82 +35,4 @@
     console.error('Error sending WhatsApp message:', error);
     throw error;
   }
-};
-
-<<<<<<< HEAD
-/**
- * Notify division officers about new queries
- * @param {Object} query - The traffic query object
- * @param {Object} division - The division object containing officers
- * @returns {Promise<Array>} - List of notified officers
- */
-=======
-// Add this to your utils/whatsapp.js file
-// Function to notify division officers about new queries
->>>>>>> 919f2933
-exports.notifyDivisionOfficers = async (query, division) => {
-  if (!division || !division.officers || division.officers.length === 0) {
-    console.log('No officers to notify for division');
-    return [];
-  }
-  
-  const client = getTwilioClient();
-  const activeOfficers = division.officers.filter(officer => officer.isActive);
-  
-  // Only notify up to 2 officers
-  const officersToNotify = activeOfficers.slice(0, 2);
-  const notifiedOfficers = [];
-  
-  if (officersToNotify.length === 0) {
-    console.log('No active officers to notify');
-    return [];
-  }
-  
-  try {
-    const location = query.location?.address || `${query.location?.latitude}, ${query.location?.longitude}`;
-    
-    // Create notification message
-    const notificationMessage = `🚨 New Traffic Report in ${division.name}\n\n` +
-      `Type: ${query.query_type}\n` +
-      `Location: ${location}\n` +
-      `Description: ${query.description}\n\n` +
-      `To resolve this issue, click: https://trafficbuddy.pcmc.gov.in/resolve/${query._id}`;
-    
-    // Send messages to officers
-    for (const officer of officersToNotify) {
-      try {
-<<<<<<< HEAD
-        // Ensure the 'to' number starts with 'whatsapp:+'
-        const formattedPhone = officer.phone.startsWith('whatsapp:+') ? officer.phone : `whatsapp:+${officer.phone.replace(/^\+/, '')}`;
-        await client.messages.create({
-          from: 'whatsapp:+14155238886',
-          to: formattedPhone, // Fixed: Now ensures the 'to' starts with 'whatsapp:+'
-          body: notificationMessage
-        });
-        
-        console.log(`Notification sent to officer: ${officer.name} (${formattedPhone})`);
-=======
-        await client.messages.create({
-          from: 'whatsapp:+14155238886',
-          to: officer.phone,
-          body: notificationMessage
-        });
-        
-        console.log(`Notification sent to officer: ${officer.name} (${officer.phone})`);
->>>>>>> 919f2933
-        
-        notifiedOfficers.push({
-          phone: officer.phone,
-          timestamp: new Date()
-        });
-      } catch (error) {
-        console.error(`Error sending notification to officer ${officer.name}:`, error);
-      }
-    }
-    
-    return notifiedOfficers;
-  } catch (error) {
-    console.error('Error in notifyDivisionOfficers:', error);
-    return [];
-  }
 };